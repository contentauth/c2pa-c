--- conflicted
+++ resolved
@@ -576,38 +576,6 @@
         return result;
     }
 
-<<<<<<< HEAD
-    static intptr_t signer_passthrough(const void *context, const unsigned char *data, uintptr_t len, unsigned char *signature, uintptr_t sig_max_len)
-    {
-        try
-        {
-            // the context is a pointer to the C++ callback function
-            SignerFunc *callback = (SignerFunc *)context;
-            std::vector<uint8_t> data_vec(data, data + len);
-            std::vector<uint8_t> signature_vec = (callback)(data_vec);
-            if (signature_vec.size() > sig_max_len)
-            {
-                return -1;
-            }
-            std::copy(signature_vec.begin(), signature_vec.end(), signature);
-            return signature_vec.size();
-        }
-        catch (std::exception const &e)
-        {
-            // todo pass exceptions to Rust error handling
-            (void)e;
-            // printf("Error: signer_passthrough - %s\n", e.what());
-            return -1;
-        }
-        catch (...)
-        {
-            // printf("Error: signer_passthrough - unknown C2paException\n");
-            return -1;
-        }
-    }
-=======
->>>>>>> 04c0c8ee
-
     Signer::Signer(SignerFunc *callback, C2paSigningAlg alg, const string &sign_cert, const string &tsa_uri)
     {
         // Pass the C++ callback as a context to our static callback wrapper.
