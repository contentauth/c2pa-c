--- conflicted
+++ resolved
@@ -22,17 +22,13 @@
 // Suppress unused function warning for MSVC
 #ifdef _MSC_VER
 #pragma warning(push)
-#pragma warning(disable: 4505)
+#pragma warning(disable : 4505)
 #endif
 
 #include <fstream>
 #include <iostream>
-<<<<<<< HEAD
 #include <string.h>
 #include <optional>   // C++17
-=======
-#include <optional>  // C++17
->>>>>>> 63ca239f
 #include <filesystem> // C++17
 
 #include "c2pa.h"
@@ -66,13 +62,8 @@
         }
     };
 
-<<<<<<< HEAD
     /// Returns the version of the C2pa library.
-    string version()
-=======
-    // Return the version of the C2pa library
     static string version()
->>>>>>> 63ca239f
     {
         auto result = c2pa_version();
         string str = string(result);
@@ -80,38 +71,21 @@
         return str;
     }
 
-<<<<<<< HEAD
     /// Loads C2PA settings from a string in a given format.
     /// @param format the mime format of the string.
     /// @param data the string to load.
-    void load_settings(const string format, const string data)
-=======
-    /// Load c2pa settings from a string in a given format
-    /// @param format the mime format of the string
-    /// @param data the string to load
     static void load_settings(const string format, const string data)
->>>>>>> 63ca239f
     {
         c2pa_load_settings(format.c_str(), data.c_str());
     }
 
-<<<<<<< HEAD
-    /// Read a file and return the manifest json as a C2pa::String.
+    /// Reads a file and returns the manifest json as a C2pa::String.
     /// Note: Paths are UTF-8 encoded, use std.filename.u8string().c_str() if needed.
     /// @param source_path the path to the file to read.
     /// @param data_dir the directory to store binary resources (optional).
     /// @return a string containing the manifest json if a manifest was found.
     /// @throws a C2pa::Exception for errors encountered by the C2PA library.
-    std::optional<string> read_file(const std::filesystem::path &source_path, const std::optional<path> data_dir = std::nullopt)
-=======
-    // Read a file and return the manifest json as a C2pa::String
-    // Note: Paths are UTF-8 encoded, use std.filename.u8string().c_str() if needed
-    // source_path: path to the file to read
-    // data_dir: the directory to store binary resources (optional)
-    // Returns a string containing the manifest json if a manifest was found
-    // Throws a C2pa::Exception for errors encountered by the C2pa library
-    static std::optional<string> read_file(const std::filesystem::path& source_path, const std::optional<path> data_dir = std::nullopt)
->>>>>>> 63ca239f
+    static std::optional<string> read_file(const std::filesystem::path &source_path, const std::optional<path> data_dir = std::nullopt)
     {
         const char *dir = data_dir.has_value() ? data_dir.value().c_str() : NULL;
         char *result = c2pa_read_file(source_path.c_str(), dir);
@@ -129,17 +103,12 @@
         return str;
     }
 
-    // Read a file and return an ingredient json as a C2pa::String
-    // source_path: path to the file to read
-    // data_dir: the directory to store binary resources
-    // Returns a string containing the manifest json
-<<<<<<< HEAD
-    // Throws a C2pa::Exception for errors encountered by the C2PA library
-    string read_ingredient_file(const path &source_path, const path &data_dir)
-=======
-    // Throws a C2pa::Exception for errors encountered by the C2pa library
-    static string read_ingredient_file(const path& source_path, const path& data_dir)
->>>>>>> 63ca239f
+    /// Reads a file and returns an ingredient JSON as a C2pa::String.
+    /// @param source_path the path to the file to read.
+    /// @param data_dir the directory to store binary resources.
+    /// @return a string containing the ingredient json.
+    /// @throws a C2pa::Exception for errors encountered by the C2PA library.
+    static string read_ingredient_file(const path &source_path, const path &data_dir)
     {
         char *result = c2pa_read_ingredient_file(source_path.c_str(), data_dir.c_str());
         if (result == NULL)
@@ -151,27 +120,18 @@
         return str;
     }
 
-    // Add the manifest and sign a file
+    /// Adds the manifest and signs a file.
     // source_path: path to the asset to be signed
     // dest_path: the path to write the signed file to
     // manifest: the manifest json to add to the file
     // signer_info: the signer info to use for signing
     // data_dir: the directory to store binary resources (optional)
-<<<<<<< HEAD
     // Throws a C2pa::Exception for errors encountered by the C2PA library
     void sign_file(const path &source_path,
                    const path &dest_path,
                    const char *manifest,
                    SignerInfo *signer_info,
                    const std::optional<path> data_dir = std::nullopt)
-=======
-    // Throws a C2pa::Exception for errors encountered by the C2pa library
-    static void sign_file(const path& source_path,
-                     const path& dest_path,
-                     const char *manifest,
-                     SignerInfo *signer_info,
-                     const std::optional<path> data_dir = std::nullopt)
->>>>>>> 63ca239f
     {
         const char *dir = data_dir.has_value() ? data_dir.value().c_str() : NULL;
         char *result = c2pa_sign_file(source_path.c_str(), dest_path.c_str(), manifest, signer_info, dir);
@@ -184,7 +144,7 @@
         return;
     }
 
-    // IStream Class wrapper for CStream
+    /// IStream Class wrapper for CStream.
     class CppIStream : public CStream
     {
     public:
@@ -293,7 +253,7 @@
         }
     };
 
-    // Ostream Class wrapper for CStream
+    /// Ostream Class wrapper for CStream.
     class CppOStream : public CStream
     {
     public:
@@ -390,7 +350,7 @@
         }
     };
 
-    // IOStream Class wrapper for CStream
+    /// IOStream Class wrapper for CStream.
     class CppIOStream : public CStream
     {
     public:
@@ -520,8 +480,8 @@
         }
     };
 
-    /// @brief Reader class for reading a manifest
-    /// @details This class is used to read and validate a manifest from a stream or file
+    /// @brief Reader class for reading a manifest.
+    /// @details This class is used to read and validate a manifest from a stream or file.
     class Reader
     {
 
@@ -624,15 +584,10 @@
     /// @details This function type is used to create a callback function for signing.
     using SignerFunc = std::vector<unsigned char>(const std::vector<unsigned char> &);
 
-<<<<<<< HEAD
     // This static callback interfaces with the C level library allowing C++ to use vectors.
-    // do not use directly.
-    intptr_t signer_passthrough(const void *context, const unsigned char *data, uintptr_t len, unsigned char *signature, uintptr_t sig_max_len)
-    {
-=======
-    // this static callback interfaces with the C level library allowing C++ to use vectors
-    static intptr_t signer_passthrough(const void *context, const unsigned char *data, uintptr_t len, unsigned char *signature, uintptr_t sig_max_len) {
->>>>>>> 63ca239f
+    // Do not use directly.
+    static intptr_t signer_passthrough(const void *context, const unsigned char *data, uintptr_t len, unsigned char *signature, uintptr_t sig_max_len)
+    {
         // the context is a pointer to the C++ callback function
         SignerFunc *callback = (SignerFunc *)context;
         std::vector<uint8_t> data_vec(data, data + len);
