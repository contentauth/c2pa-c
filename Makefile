--- conflicted
+++ resolved
@@ -21,17 +21,9 @@
 # Legacy cmake target (uses release build)
 cmake: release
 
-<<<<<<< HEAD
-ingredient_folder: cmake
-	cmake --build $(BUILD_DIR) --target ingredient_folder
-	$(BUILD_DIR)/examples/ingredient_folder
-
-examples: training demo
-=======
 # Test targets
 test: debug
 	cd $(DEBUG_BUILD_DIR) && ctest --output-on-failure
->>>>>>> 9923164c
 
 test-release: release
 	cd $(RELEASE_BUILD_DIR) && ctest --output-on-failure
@@ -45,6 +37,10 @@
 	cmake --build $(RELEASE_BUILD_DIR) --target training
 	$(RELEASE_BUILD_DIR)/examples/training
 
+ingredient_folder: cmake
+	cmake --build $(BUILD_DIR) --target ingredient_folder
+	$(BUILD_DIR)/examples/ingredient_folder
+
 examples: training demo
 
 clean:
