--- conflicted
+++ resolved
@@ -80,12 +80,7 @@
     result = c2pa_sign_file("tests/fixtures/foo.jpg", "build/tmp/earth2.jpg", manifest, &sign_info, "tests/fixtures");
     assert_null("c2pa_sign_file_not_found", result, "FileNotFound");
 
-<<<<<<< HEAD
-    remove("build/tmp/earth.pem");
-    result = c2pa_sign_file("tests/fixtures/es256_certs.pem", "build/tmp/earth.pem", manifest, &sign_info, "tests/fixtures");
-=======
     result = c2pa_sign_file("tests/fixtures/es256_certs.pem", "build/tmp/earth1.pem", manifest, &sign_info, "tests/fixtures");
->>>>>>> f3ccc890
     assert_null("c2pa_sign_file_not_supported", result, "NotSupported");
 
     C2paBuilder *builder = c2pa_builder_from_json(manifest);
