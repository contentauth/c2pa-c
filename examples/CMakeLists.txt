--- conflicted
+++ resolved
@@ -12,22 +12,6 @@
 include_directories(${CMAKE_SOURCE_DIR}/include)
 include_directories(${CMAKE_SOURCE_DIR}/tests)
 
-<<<<<<< HEAD
-# Create function to reduce duplication
-function(add_example name)
-    add_executable(${name} ${name}.cpp)
-    target_link_libraries(${name} 
-        nlohmann_json::nlohmann_json
-        OpenSSL::SSL 
-        OpenSSL::Crypto
-        c2pa_cpp 
-        test_signer
-    )
-endfunction()
-
-add_example(training)
-add_example(demo) 
-=======
 # Add example1 executable
 add_executable(training training.cpp)
 target_link_libraries(training nlohmann_json::nlohmann_json)
@@ -35,5 +19,4 @@
 
 add_executable(demo demo.cpp)
 target_link_libraries(demo nlohmann_json::nlohmann_json)
-target_link_libraries(demo c2pa_cpp test_signer) 
->>>>>>> 7e67d6e9
+target_link_libraries(demo c2pa_cpp test_signer)