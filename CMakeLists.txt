# Copyright 2024 Adobe. All rights reserved.
# This file is licensed to you under the Apache License,
# Version 2.0 (http://www.apache.org/licenses/LICENSE-2.0)
# or the MIT license (http://opensource.org/licenses/MIT),
# at your option.
#
# Unless required by applicable law or agreed to in writing,
# this software is distributed on an "AS IS" BASIS, WITHOUT
# WARRANTIES OR REPRESENTATIONS OF ANY KIND, either express or
# implied. See the LICENSE-MIT and LICENSE-APACHE files for the
# specific language governing permissions and limitations under
# each license.

cmake_minimum_required(VERSION 3.27)

# This is the version of this C++ project
project(c2pa-c VERSION 0.8.0)

# Set the version of the c2pa_rs library used here
<<<<<<< HEAD
set(C2PA_VERSION "0.58.0")
=======
set(C2PA_VERSION "0.57.0")
>>>>>>> 9923164c

set(CMAKE_POLICY_DEFAULT_CMP0135 NEW)
set(CMAKE_C_STANDARD 17)
set(CMAKE_CXX_STANDARD 20)
set(CMAKE_OSX_DEPLOYMENT_TARGET "13.3")

# Set RPATH settings for shared library discovery
set(CMAKE_SKIP_BUILD_RPATH FALSE)
set(CMAKE_BUILD_WITH_INSTALL_RPATH FALSE)
# Disable automatic RPATH from link paths since we copy libraries to executable directories
set(CMAKE_INSTALL_RPATH_USE_LINK_PATH FALSE)

# Note: We don't set CMAKE_BUILD_RPATH to the prebuilt directory
# because we copy libraries to each executable's directory instead

# Set compiler-specific warning flags
if(MSVC)
    # MSVC warning flags
    add_compile_options(/W4 /WX)
else()
    # GCC/Clang warning flags
    add_compile_options(-Wall -Wextra -Werror)
endif()

enable_testing()

ADD_SUBDIRECTORY(src)
ADD_SUBDIRECTORY(tests)
ADD_SUBDIRECTORY(examples)<|MERGE_RESOLUTION|>--- conflicted
+++ resolved
@@ -17,11 +17,7 @@
 project(c2pa-c VERSION 0.8.0)
 
 # Set the version of the c2pa_rs library used here
-<<<<<<< HEAD
 set(C2PA_VERSION "0.58.0")
-=======
-set(C2PA_VERSION "0.57.0")
->>>>>>> 9923164c
 
 set(CMAKE_POLICY_DEFAULT_CMP0135 NEW)
 set(CMAKE_C_STANDARD 17)
